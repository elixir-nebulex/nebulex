defmodule Nebulex.Adapters.Local.Generation do
  @moduledoc """
  Generational garbage collection process.

  The generational garbage collector manage the heap as several sub-heaps,
  known as generations, based on age of the objects. An object is allocated
  in the youngest generation, sometimes called the nursery, and is promoted
  to an older generation if its lifetime exceeds the threshold of its current
  generation (defined by option `:gc_interval`). Every time the GC runs
  (triggered by `:gc_interval` timeout), a new cache generation is created
  and the oldest one is deleted.

  The deletion of the oldest generation happens in two steps. First, the
  underlying ets table is flushed to release space and only marked for deletion
  as there may still be processes referencing it. The actual deletion of the
  ets table happens at next GC run.

  However, flushing is a blocking operation, once started, processes wanting
  to access the table will need to wait until it finishes. To circumvent this,
  flushing can be delayed by configuring `:gc_flush_delay` to allow time for
  these processes to finish their work without being accidentally blocked.

  The only way to create new generations is through this module (this server
  is the metadata owner) calling `new/2` function. When a Cache is created,
  a generational garbage collector is attached to it automatically,
  therefore, this server MUST NOT be started directly.

  ## Options

  These options are configured through the `Nebulex.Adapters.Local` adapter:

    * `:gc_interval` - If it is set, an integer > 0 is expected defining the
      interval time in milliseconds to garbage collection to run, delete the
      oldest generation and create a new one. If this option is not set,
      garbage collection is never executed, so new generations must be
      created explicitly, e.g.: `MyCache.new_generation(opts)`.

    * `:max_size` - If it is set, an integer > 0 is expected defining the
      max number of cached entries (cache limit). If it is not set (`nil`),
      the check to release memory is not performed (the default).

    * `:allocated_memory` - If it is set, an integer > 0 is expected defining
      the max size in bytes allocated for a cache generation. When this option
      is set and the configured value is reached, a new cache generation is
      created so the oldest is deleted and force releasing memory space.
      If it is not set (`nil`), the cleanup check to release memory is
      not performed (the default).

    * `:gc_cleanup_min_timeout` - An integer > 0 defining the min timeout in
      milliseconds for triggering the next cleanup and memory check. This will
      be the timeout to use when either the max size or max allocated memory
      is reached. Defaults to `10_000` (10 seconds).

    * `:gc_cleanup_max_timeout` - An integer > 0 defining the max timeout in
      milliseconds for triggering the next cleanup and memory check. This is
      the timeout used when the cache starts and there are few entries or the
      consumed memory is near to `0`. Defaults to `600_000` (10 minutes).

    * `:gc_flush_delay` - If it is set, an integer > 0 is expected defining the
      delay in milliseconds before objects from the oldest generation are
      flushed. Defaults to `10_000` (10 seconds).

  """

  # State
  defstruct [
    :cache,
    :name,
    :telemetry,
    :telemetry_prefix,
    :meta_tab,
    :backend,
    :backend_opts,
    :stats_counter,
    :gc_interval,
    :gc_heartbeat_ref,
    :max_size,
    :allocated_memory,
    :gc_cleanup_min_timeout,
    :gc_cleanup_max_timeout,
    :gc_cleanup_ref,
<<<<<<< HEAD
    :generation_max_size,
    :generation_allocated_memory,
    :generation_start_timeout,
    :generation_created_at,
    :generation_cleanup_timeout,
    :generation_cleanup_ref
=======
    :gc_flush_delay
>>>>>>> f1c48452
  ]

  use GenServer

  import Nebulex.Helpers

  alias Nebulex.Adapter
  alias Nebulex.Adapter.Stats
  alias Nebulex.Adapters.Local
  alias Nebulex.Adapters.Local.{Backend, Metadata}
  alias Nebulex.Telemetry
  alias Nebulex.Telemetry.StatsHandler

  @type t :: %__MODULE__{}
  @type server_ref :: pid | atom | :ets.tid()
  @type opts :: Nebulex.Cache.opts()

  ## API

  @doc """
  Starts the garbage collector for the built-in local cache adapter.
  """
  @spec start_link(opts) :: GenServer.on_start()
  def start_link(opts) do
    GenServer.start_link(__MODULE__, opts)
  end

  @doc """
  Creates a new cache generation. Once the max number of generations
  is reached, when a new generation is created, the oldest one is
  deleted.

  ## Options

    * `:reset_timer` - Indicates if the poll frequency time-out should
      be reset or not (default: true).

  ## Example

      Nebulex.Adapters.Local.Generation.new(MyCache)

      Nebulex.Adapters.Local.Generation.new(MyCache, reset_timer: false)
  """
  @spec new(server_ref, opts) :: [atom]
  def new(server_ref, opts \\ []) do
    reset_timer? = get_option(opts, :reset_timer, "boolean", &is_boolean/1, true)
    do_call(server_ref, {:new_generation, reset_timer?})
  end

  @doc """
  Removes or flushes all entries from the cache (including all its generations).

  ## Example

      Nebulex.Adapters.Local.Generation.delete_all(MyCache)
  """
  @spec delete_all(server_ref) :: integer
  def delete_all(server_ref) do
    do_call(server_ref, :delete_all)
  end

  @doc """
  Reallocates the block of memory that was previously allocated for the given
  `server_ref` with the new `size`. In other words, reallocates the max memory
  size for a cache generation.

  ## Example

      Nebulex.Adapters.Local.Generation.realloc(MyCache, 1_000_000)
  """
  @spec realloc(server_ref, pos_integer) :: :ok
  def realloc(server_ref, size) do
    do_call(server_ref, {:realloc, size})
  end

  @doc """
  Manually trigger the generation cleanup check.

  ## Example

      Nebulex.Adapters.Local.Generation.maybe_generation_cleanup(MyCache)
  """
  @spec maybe_generation_cleanup(server_ref) :: :ok
  def maybe_generation_cleanup(server_ref) do
    do_call(server_ref, :maybe_generation_cleanup)
  end

  @doc """
  Returns the memory info in a tuple form `{used_mem, total_mem}`.

  ## Example

      Nebulex.Adapters.Local.Generation.memory_info(MyCache)
  """
  @spec memory_info(server_ref) :: {used_mem :: non_neg_integer, total_mem :: non_neg_integer}
  def memory_info(server_ref) do
    do_call(server_ref, :memory_info)
  end

  @doc """
  enable/disable gc. If already enabled/disabled, do nothing

  ## Example
      Nebulex.Adapters.Local.Generation.enable_gc(MyCache, false)

      Nebulex.Adapters.Local.Generation.enable_gc(MyCache, true)
  """
  @spec enable_gc(server_ref, boolean()) :: :ok
  def enable_gc(server_ref, enable) do
    do_call(server_ref, {:enable_gc, enable})
  end

  @doc """
  Resets the timer for pushing new cache generations.

  ## Example

      Nebulex.Adapters.Local.Generation.reset_timer(MyCache)
  """
  def reset_timer(server_ref) do
    server_ref
    |> server()
    |> GenServer.cast(:reset_timer)
  end

  @doc """
  Returns the list of the generations in the form `[newer, older]`.

  ## Example

      Nebulex.Adapters.Local.Generation.list(MyCache)
  """
  @spec list(server_ref) :: [:ets.tid()]
  def list(server_ref) do
    server_ref
    |> get_meta_tab()
    |> Metadata.get(:generations, [])
  end

  @doc """
  Returns the newer generation.

  ## Example

      Nebulex.Adapters.Local.Generation.newer(MyCache)
  """
  @spec newer(server_ref) :: :ets.tid()
  def newer(server_ref) do
    server_ref
    |> get_meta_tab()
    |> Metadata.get(:generations, [])
    |> hd()
  end

  @doc """
  Returns the PID of the GC server for the given `server_ref`.

  ## Example

      Nebulex.Adapters.Local.Generation.server(MyCache)
  """
  @spec server(server_ref) :: pid
  def server(server_ref) do
    server_ref
    |> get_meta_tab()
    |> Metadata.fetch!(:gc_pid)
  end

  @doc """
  A convenience function for retrieving the state.
  """
  @spec get_state(server_ref) :: t
  def get_state(server_ref) do
    server_ref
    |> server()
    |> GenServer.call(:get_state)
  end

  defp do_call(tab, message) do
    tab
    |> server()
    |> GenServer.call(message)
  end

  defp get_meta_tab(server_ref) when is_atom(server_ref) or is_pid(server_ref) do
    Adapter.with_meta(server_ref, fn _, %{meta_tab: meta_tab} ->
      meta_tab
    end)
  end

  defp get_meta_tab(server_ref), do: server_ref

  ## GenServer Callbacks

  @impl true
  def init(opts) do
    # Trap exit signals to run cleanup process
    _ = Process.flag(:trap_exit, true)

    # Initial state
    state = struct(__MODULE__, parse_opts(opts))

    old_strategy? =
      state.generation_max_size == nil and state.generation_allocated_memory == nil and
        state.generation_start_timeout == nil

    new_gen(state)

    state =
      if old_strategy? do
        # Init cleanup timer
        cleanup_ref =
          if state.max_size || state.allocated_memory,
            do: start_timer(state.gc_cleanup_max_timeout, nil, :cleanup)

        # Timer ref
        ref =
          if state.gc_interval,
            do: start_timer(state.gc_interval),
            else: nil

        %{state | gc_cleanup_ref: cleanup_ref, gc_heartbeat_ref: ref}
      else
        ref = start_timer(state.generation_cleanup_timeout, nil, :generation_cleanup)

        %{
          state
          | generation_cleanup_ref: ref,
            generation_created_at: System.monotonic_time(:millisecond),
            max_size: state.generation_max_size,
            allocated_memory: state.generation_allocated_memory
        }
      end

    {:ok, state, {:continue, :attach_stats_handler}}
  end

  defp parse_opts(opts) do
    # Get adapter metadata
    adapter_meta = Keyword.fetch!(opts, :adapter_meta)

    # Add the GC PID to the meta table
    meta_tab = Map.fetch!(adapter_meta, :meta_tab)
    :ok = Metadata.put(meta_tab, :gc_pid, self())

    # Common validators
    pos_integer = &(is_integer(&1) and &1 > 0)
    pos_integer_or_nil = &((is_integer(&1) and &1 > 0) or is_nil(&1))

    Map.merge(adapter_meta, %{
      backend_opts: Keyword.get(opts, :backend_opts, []),
      gc_interval: get_option(opts, :gc_interval, "an integer > 0", pos_integer_or_nil),
      max_size: get_option(opts, :max_size, "an integer > 0", pos_integer_or_nil),
      allocated_memory: get_option(opts, :allocated_memory, "an integer > 0", pos_integer_or_nil),
      gc_cleanup_min_timeout:
        get_option(opts, :gc_cleanup_min_timeout, "an integer > 0", pos_integer, 10_000),
      gc_cleanup_max_timeout:
        get_option(opts, :gc_cleanup_max_timeout, "an integer > 0", pos_integer, 600_000),
<<<<<<< HEAD
      generation_max_size:
        get_option(opts, :generation_max_size, "an integer > 0", pos_integer_or_nil),
      generation_allocated_memory:
        get_option(opts, :generation_allocated_memory, "an integer > 0", pos_integer_or_nil),
      generation_start_timeout:
        get_option(opts, :generation_start_timeout, "an integer > 0", pos_integer_or_nil),
      generation_cleanup_timeout:
        get_option(opts, :generation_cleanup_timeout, "an integer > 0", pos_integer, 3_000)
=======
      gc_flush_delay: get_option(opts, :gc_flush_delay, "an integer > 0", pos_integer, 10_000)
>>>>>>> f1c48452
    })
  end

  @impl true
  def handle_continue(:attach_stats_handler, %__MODULE__{stats_counter: nil} = state) do
    {:noreply, state}
  end

  def handle_continue(:attach_stats_handler, %__MODULE__{stats_counter: stats_counter} = state) do
    _ =
      Telemetry.attach_many(
        stats_counter,
        [state.telemetry_prefix ++ [:command, :stop]],
        &StatsHandler.handle_event/4,
        stats_counter
      )

    {:noreply, state}
  end

  @impl true
  def terminate(_reason, state) do
    if ref = state.stats_counter, do: Telemetry.detach(ref)
  end

  @impl true
  def handle_call(:delete_all, _from, %__MODULE__{} = state) do
    # Get current size
    size =
      state
      |> Map.from_struct()
      |> Local.execute(:count_all, nil, [])

    # Create new generation
    :ok = new_gen(state)

    # Delete all objects
    :ok =
      state.meta_tab
      |> list()
      |> Enum.each(&state.backend.delete_all_objects(&1))

    {:reply, size, %{state | gc_heartbeat_ref: maybe_reset_timer(true, state)}}
  end

  def handle_call({:new_generation, reset_timer?}, _from, state) do
    # Create new generation
    :ok = new_gen(state)

    # Maybe reset heartbeat timer
    heartbeat_ref = maybe_reset_timer(reset_timer?, state)

    {:reply, :ok, %{state | gc_heartbeat_ref: heartbeat_ref}}
  end

  def handle_call(:maybe_generation_cleanup, _from, state) do
    {:reply, :ok, maybe_generation_cleanup_impl(state)}
  end

  def handle_call(
        :memory_info,
        _from,
        %__MODULE__{backend: backend, meta_tab: meta_tab, allocated_memory: allocated} = state
      ) do
    {:reply, {memory_info(backend, meta_tab), allocated}, state}
  end

  def handle_call({:realloc, mem_size}, _from, state) do
    {:reply, :ok, %{state | allocated_memory: mem_size, generation_allocated_memory: mem_size}}
  end

  def handle_call(:get_state, _from, state) do
    {:reply, state, state}
  end

  def handle_call(
        {:enable_gc, enable},
        _from,
        %__MODULE__{
          generation_cleanup_timeout: generation_cleanup_timeout,
          generation_cleanup_ref: generation_cleanup_ref
        } = state
      ) do
    generation_cleanup_ref =
      cond do
        enable and generation_cleanup_ref == nil ->
          start_timer(generation_cleanup_timeout, nil, :generation_cleanup)

        not enable and generation_cleanup_ref != nil ->
          Process.cancel_timer(generation_cleanup_ref)
          nil

        true ->
          generation_cleanup_ref
      end

    {:reply, :ok, %{state | generation_cleanup_ref: generation_cleanup_ref}}
  end

  @impl true
  def handle_cast(:reset_timer, state) do
    {:noreply, %{state | gc_heartbeat_ref: maybe_reset_timer(true, state)}}
  end

  @impl true
  def handle_info(
        :heartbeat,
        %__MODULE__{
          gc_interval: gc_interval,
          gc_heartbeat_ref: heartbeat_ref
        } = state
      ) do
    # Create new generation
    :ok = new_gen(state)

    # Reset heartbeat timer
    heartbeat_ref = start_timer(gc_interval, heartbeat_ref)

    {:noreply, %{state | gc_heartbeat_ref: heartbeat_ref}}
  end

  def handle_info(:cleanup, state) do
    # Check size first, if the cleanup is done, skip checking the memory,
    # otherwise, check the memory too.
    {_, state} =
      with {false, state} <- check_size(state) do
        check_memory(state)
      end

    {:noreply, state}
  end

  def handle_info(
<<<<<<< HEAD
        :generation_cleanup,
        %__MODULE__{
          generation_cleanup_ref: generation_cleanup_ref,
          generation_cleanup_timeout: generation_cleanup_timeout
        } = state
      ) do
    ref = start_timer(generation_cleanup_timeout, generation_cleanup_ref, :generation_cleanup)

    state = maybe_generation_cleanup_impl(state)

    {:noreply, %{state | generation_cleanup_ref: ref}}
=======
        :flush_older_gen,
        %__MODULE__{
          meta_tab: meta_tab,
          backend: backend
        } = state
      ) do
    if deprecated = Metadata.get(meta_tab, :deprecated) do
      true = backend.delete_all_objects(deprecated)
    end

    {:noreply, state}
>>>>>>> f1c48452
  end

  defp check_size(%__MODULE__{max_size: max_size} = state) when not is_nil(max_size) do
    maybe_cleanup(:size, state)
  end

  defp check_size(state) do
    {false, state}
  end

  defp check_memory(%__MODULE__{allocated_memory: allocated} = state) when not is_nil(allocated) do
    maybe_cleanup(:memory, state)
  end

  defp check_memory(state) do
    {false, state}
  end

  defp maybe_generation_cleanup_impl(
         %__MODULE__{
           meta_tab: meta_tab,
           backend: backend,
           generation_cleanup_ref: generation_cleanup_ref,
           generation_max_size: generation_max_size,
           generation_created_at: generation_created_at,
           generation_start_timeout: generation_start_timeout,
           generation_allocated_memory: generation_allocated_memory
         } = state
       ) do
    [newest | _] = list(meta_tab)
    size = backend.info(newest, :size)
    memory = backend.info(newest, :memory) * :erlang.system_info(:wordsize)
    now = System.monotonic_time(:millisecond)

    if generation_cleanup_ref != nil and
         (size > generation_max_size or memory > generation_allocated_memory or
            now - generation_created_at > generation_start_timeout) do
      new_gen(state)
      %{state | generation_created_at: now}
    else
      state
    end
  end

  defp maybe_cleanup(
         info,
         %__MODULE__{
           cache: cache,
           name: name,
           gc_cleanup_ref: cleanup_ref,
           gc_cleanup_min_timeout: min_timeout,
           gc_cleanup_max_timeout: max_timeout,
           gc_interval: gc_interval,
           gc_heartbeat_ref: heartbeat_ref
         } = state
       ) do
    case cleanup_info(info, state) do
      {size, max_size} when size >= max_size ->
        # Create a new generation
        :ok = new_gen(state)

        # Purge expired entries
        _ = cache.delete_all(:expired, dynamic_cache: name)

        # Reset the heartbeat timer
        heartbeat_ref = start_timer(gc_interval, heartbeat_ref)

        # Reset the cleanup timer
        cleanup_ref =
          info
          |> cleanup_info(state)
          |> elem(0)
          |> reset_cleanup_timer(max_size, min_timeout, max_timeout, cleanup_ref)

        {true, %{state | gc_heartbeat_ref: heartbeat_ref, gc_cleanup_ref: cleanup_ref}}

      {size, max_size} ->
        # Reset the cleanup timer
        cleanup_ref = reset_cleanup_timer(size, max_size, min_timeout, max_timeout, cleanup_ref)

        {false, %{state | gc_cleanup_ref: cleanup_ref}}
    end
  end

  defp cleanup_info(:size, %__MODULE__{backend: mod, meta_tab: tab, max_size: max}) do
    {size_info(mod, tab), max}
  end

  defp cleanup_info(:memory, %__MODULE__{backend: mod, meta_tab: tab, allocated_memory: max}) do
    {memory_info(mod, tab), max}
  end

  ## Private Functions

  defp new_gen(%__MODULE__{
         meta_tab: meta_tab,
         backend: backend,
         backend_opts: backend_opts,
         stats_counter: stats_counter,
         gc_flush_delay: gc_flush_delay
       }) do
    # Create new generation
    gen_tab = Backend.new(backend, meta_tab, backend_opts)

    # Update generation list
    case list(meta_tab) do
      [newer, older] ->
        # Since the older generation is deleted, update evictions count
        :ok = Stats.incr(stats_counter, :evictions, backend.info(older, :size))

        # Update generations
        :ok = Metadata.put(meta_tab, :generations, [gen_tab, newer])

        # Process the older generation:
        # - Delete previously stored deprecated generation
        # - Flush the older generation
        # - Deprecate it (mark it for deletion)
        :ok = process_older_gen(meta_tab, backend, older, gc_flush_delay)

      [newer] ->
        # Update generations
        :ok = Metadata.put(meta_tab, :generations, [gen_tab, newer])

      [] ->
        # Update generations
        :ok = Metadata.put(meta_tab, :generations, [gen_tab])
    end
  end

  # The older generation cannot be removed immediately because there may be
  # ongoing operations using it, then it may cause race-condition errors.
  # Hence, the idea is to keep it alive till a new generation is pushed, but
  # flushing its data before so that we release memory space. By the time a new
  # generation is pushed, then it is safe to delete it completely.
  defp process_older_gen(meta_tab, backend, older, gc_flush_delay) do
    if deprecated = Metadata.get(meta_tab, :deprecated) do
      # Delete deprecated generation if it does exist
      _ = Backend.delete(backend, meta_tab, deprecated)
    end

    # Flush older generation to release space so it can be marked for deletion
    Process.send_after(self(), :flush_older_gen, gc_flush_delay)

    # Keep alive older generation reference into the metadata
    Metadata.put(meta_tab, :deprecated, older)
  end

  defp start_timer(time, ref \\ nil, event \\ :heartbeat)

  defp start_timer(nil, _, _), do: nil

  defp start_timer(time, ref, event) do
    _ = if ref, do: Process.cancel_timer(ref)
    Process.send_after(self(), event, time)
  end

  defp maybe_reset_timer(_, %__MODULE__{gc_interval: nil} = state) do
    state.gc_heartbeat_ref
  end

  defp maybe_reset_timer(false, state) do
    state.gc_heartbeat_ref
  end

  defp maybe_reset_timer(true, %__MODULE__{} = state) do
    start_timer(state.gc_interval, state.gc_heartbeat_ref)
  end

  defp reset_cleanup_timer(size, max_size, min_timeout, max_timeout, cleanup_ref) do
    size
    |> linear_inverse_backoff(max_size, min_timeout, max_timeout)
    |> start_timer(cleanup_ref, :cleanup)
  end

  defp size_info(backend, meta_tab) do
    meta_tab
    |> list()
    |> Enum.reduce(0, &(backend.info(&1, :size) + &2))
  end

  defp memory_info(backend, meta_tab) do
    meta_tab
    |> list()
    |> Enum.reduce(0, fn gen, acc ->
      gen
      |> backend.info(:memory)
      |> Kernel.*(:erlang.system_info(:wordsize))
      |> Kernel.+(acc)
    end)
  end

  defp linear_inverse_backoff(size, _max_size, _min_timeout, max_timeout) when size <= 0 do
    max_timeout
  end

  defp linear_inverse_backoff(size, max_size, min_timeout, _max_timeout) when size >= max_size do
    min_timeout
  end

  defp linear_inverse_backoff(size, max_size, min_timeout, max_timeout) do
    round((min_timeout - max_timeout) / max_size * size + max_timeout)
  end
end<|MERGE_RESOLUTION|>--- conflicted
+++ resolved
@@ -79,16 +79,13 @@
     :gc_cleanup_min_timeout,
     :gc_cleanup_max_timeout,
     :gc_cleanup_ref,
-<<<<<<< HEAD
+    :gc_flush_delay,
     :generation_max_size,
     :generation_allocated_memory,
     :generation_start_timeout,
     :generation_created_at,
     :generation_cleanup_timeout,
     :generation_cleanup_ref
-=======
-    :gc_flush_delay
->>>>>>> f1c48452
   ]
 
   use GenServer
@@ -347,7 +344,7 @@
         get_option(opts, :gc_cleanup_min_timeout, "an integer > 0", pos_integer, 10_000),
       gc_cleanup_max_timeout:
         get_option(opts, :gc_cleanup_max_timeout, "an integer > 0", pos_integer, 600_000),
-<<<<<<< HEAD
+      gc_flush_delay: get_option(opts, :gc_flush_delay, "an integer > 0", pos_integer, 10_000),
       generation_max_size:
         get_option(opts, :generation_max_size, "an integer > 0", pos_integer_or_nil),
       generation_allocated_memory:
@@ -356,9 +353,6 @@
         get_option(opts, :generation_start_timeout, "an integer > 0", pos_integer_or_nil),
       generation_cleanup_timeout:
         get_option(opts, :generation_cleanup_timeout, "an integer > 0", pos_integer, 3_000)
-=======
-      gc_flush_delay: get_option(opts, :gc_flush_delay, "an integer > 0", pos_integer, 10_000)
->>>>>>> f1c48452
     })
   end
 
@@ -492,7 +486,6 @@
   end
 
   def handle_info(
-<<<<<<< HEAD
         :generation_cleanup,
         %__MODULE__{
           generation_cleanup_ref: generation_cleanup_ref,
@@ -504,7 +497,9 @@
     state = maybe_generation_cleanup_impl(state)
 
     {:noreply, %{state | generation_cleanup_ref: ref}}
-=======
+  end
+
+  def handle_info(
         :flush_older_gen,
         %__MODULE__{
           meta_tab: meta_tab,
@@ -516,7 +511,6 @@
     end
 
     {:noreply, state}
->>>>>>> f1c48452
   end
 
   defp check_size(%__MODULE__{max_size: max_size} = state) when not is_nil(max_size) do
